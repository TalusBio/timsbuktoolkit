--- conflicted
+++ resolved
@@ -334,15 +334,12 @@
             .for_each(|x| *x = x.max(1e-3));
     }
 
-<<<<<<< HEAD
     fn calculate_coelution_scores(
         &mut self,
         intensity_arrays: &IntensityArrays,
     ) -> Result<(), DataProcessingError> {
-=======
         // TODO: reimplement this to make it inplace ...
         // START: Burning hot code ...
->>>>>>> 05369d6c
         self.ms2_coelution_score = coelution_score::coelution_score::<10, IonAnnot>(
             &intensity_arrays.ms2_mzmajor,
             COELUTION_WINDOW_WIDTH,
@@ -352,23 +349,11 @@
             &intensity_arrays.ms1_mzmajor,
             7,
             &Some(|x: &i8| *x >= 0i8),
-<<<<<<< HEAD
         )
         .unwrap_or_else(|_| vec![0.0; rt_len]);
         Ok(())
     }
-=======
-        );
-        self.ms1_coelution_score = match tmp {
-            Ok(scores) => scores,
-            Err(_) => vec![0.0; rt_len],
-        };
         // END: Burning hot code ...
-
-        self.split_lazyscore.extend(hyperscore::split_ion_lazyscore(
-            &intensity_arrays.ms2_rtmajor,
-        ));
->>>>>>> 05369d6c
 
     fn calculate_gaussian_correlation_scores(
         &mut self,
